// Package main implements a cross-platform system tray application for monitoring GitHub pull requests.
// It displays incoming and outgoing PRs, highlighting those that are blocked and need attention.
// The app integrates with the Turn API to provide additional PR metadata and uses the GitHub API
// for fetching PR data.
package main

import (
	"context"
	"flag"
	"fmt"
	"log"
	"os"
	"path/filepath"
	"reflect"
	"strings"
	"sync"
	"time"

	"github.com/codeGROOVE-dev/retry"
	"github.com/energye/systray"
	"github.com/gen2brain/beeep"
	"github.com/google/go-github/v57/github"
	"github.com/ready-to-review/turnclient/pkg/turn"
)

// Version information - set during build with -ldflags.
var (
	version = "dev"
	commit  = "unknown"
	date    = "unknown"
)

const (
	cacheTTL                  = 2 * time.Hour
	cacheCleanupInterval      = 5 * 24 * time.Hour
	stalePRThreshold          = 90 * 24 * time.Hour
	maxPRsToProcess           = 200
	minUpdateInterval         = 10 * time.Second
	defaultUpdateInterval     = 1 * time.Minute
	blockedPRIconDuration     = 25 * time.Minute
	maxRetryDelay             = 2 * time.Minute
	maxRetries                = 10
	minorFailureThreshold     = 3
	majorFailureThreshold     = 10
	panicFailureIncrement     = 10
	turnAPITimeout            = 10 * time.Second
	maxConcurrentTurnAPICalls = 10
	defaultMaxBrowserOpensDay = 20
)

// PR represents a pull request with metadata.
type PR struct {
	UpdatedAt         time.Time
	TurnDataAppliedAt time.Time
	FirstBlockedAt    time.Time // When this PR was first detected as blocked
	Title             string
	URL               string
	Repository        string
	ActionReason      string
	Number            int
	IsBlocked         bool
	NeedsReview       bool
}

// TurnResult represents a Turn API result to be applied later.
type TurnResult struct {
	URL          string
	ActionReason string
	NeedsReview  bool
	IsOwner      bool
	WasFromCache bool // Track if this result came from cache
}

// App holds the application state.
type App struct {
	lastSuccessfulFetch time.Time
	startTime           time.Time
	client              *github.Client
	turnClient          *turn.Client
	currentUser         *github.User
	previousBlockedPRs  map[string]bool
	blockedPRTimes      map[string]time.Time
	browserRateLimiter  *BrowserRateLimiter
	targetUser          string
	cacheDir            string
	authError           string
	pendingTurnResults  []TurnResult
	lastMenuTitles      []string
	incoming            []PR
	outgoing            []PR
	updateInterval      time.Duration
	consecutiveFailures int
	mu                  sync.RWMutex
	loadingTurnData     bool
	menuInitialized     bool
	initialLoadComplete bool
	enableAudioCues     bool
	enableAutoBrowser   bool
	hideStaleIncoming   bool
	noCache             bool
	hiddenOrgs          map[string]bool
	seenOrgs            map[string]bool
}

func loadCurrentUser(ctx context.Context, app *App) {
	log.Println("Loading current user...")

	if app.client == nil {
		log.Println("Skipping user load - no GitHub client available")
		return
	}

	var user *github.User
	err := retry.Do(func() error {
		var retryErr error
		user, _, retryErr = app.client.Users.Get(ctx, "")
		if retryErr != nil {
			log.Printf("GitHub Users.Get failed (will retry): %v", retryErr)
			return retryErr
		}
		return nil
	},
		retry.Attempts(maxRetries),
		retry.DelayType(retry.BackOffDelay),
		retry.MaxDelay(maxRetryDelay),
		retry.OnRetry(func(n uint, err error) {
			log.Printf("GitHub Users.Get retry %d/%d: %v", n+1, maxRetries, err)
		}),
		retry.Context(ctx),
	)
	if err != nil {
		log.Printf("Warning: Failed to load current user after %d retries: %v", maxRetries, err)
		if app.authError == "" {
			app.authError = fmt.Sprintf("Failed to load user: %v", err)
		}
		return
	}

	if user == nil {
		log.Print("Warning: GitHub API returned nil user")
		return
	}

	app.currentUser = user
	// Log if we're using a different target user (sanitized)
	if app.targetUser != "" && app.targetUser != user.GetLogin() {
		log.Printf("Querying PRs for user '%s' instead of authenticated user", sanitizeForLog(app.targetUser))
	}
}

func main() {
	// Parse command line flags
	var targetUser string
	var noCache bool
	var updateInterval time.Duration
	var browserOpenDelay time.Duration
	var maxBrowserOpensMinute int
	var maxBrowserOpensDay int
	flag.StringVar(&targetUser, "user", "", "GitHub user to query PRs for (defaults to authenticated user)")
	flag.BoolVar(&noCache, "no-cache", false, "Bypass cache for debugging")
	flag.DurationVar(&updateInterval, "interval", defaultUpdateInterval, "Update interval (e.g. 30s, 1m, 5m)")
	flag.DurationVar(&browserOpenDelay, "browser-delay", 1*time.Minute, "Minimum delay before opening PRs in browser after startup")
	flag.IntVar(&maxBrowserOpensMinute, "browser-max-per-minute", 2, "Maximum browser windows to open per minute")
	flag.IntVar(&maxBrowserOpensDay, "browser-max-per-day", defaultMaxBrowserOpensDay, "Maximum browser windows to open per day")
	flag.Parse()

	// Validate target user if provided
	if targetUser != "" {
		if err := validateGitHubUsername(targetUser); err != nil {
			log.Fatalf("Invalid target user: %v", err)
		}
	}

	// Validate update interval
	if updateInterval < minUpdateInterval {
		log.Printf("Update interval %v too short, using minimum of %v", updateInterval, minUpdateInterval)
		updateInterval = minUpdateInterval
	}

	// Validate browser rate limit parameters
	if maxBrowserOpensMinute < 0 {
		log.Printf("Invalid browser-max-per-minute %d, using default of 2", maxBrowserOpensMinute)
		maxBrowserOpensMinute = 2
	}
	if maxBrowserOpensDay < 0 {
		log.Printf("Invalid browser-max-per-day %d, using default of %d", maxBrowserOpensDay, defaultMaxBrowserOpensDay)
		maxBrowserOpensDay = defaultMaxBrowserOpensDay
	}
	if browserOpenDelay < 0 {
		log.Printf("Invalid browser-delay %v, using default of 1 minute", browserOpenDelay)
		browserOpenDelay = 1 * time.Minute
	}

	log.SetFlags(log.LstdFlags | log.Lshortfile)
	log.Printf("Starting GitHub PR Monitor (version=%s, commit=%s, date=%s)", version, commit, date)
	log.Printf("Configuration: update_interval=%v, max_retries=%d, max_delay=%v", updateInterval, maxRetries, maxRetryDelay)
	log.Printf("Browser auto-open: startup_delay=%v, max_per_minute=%d, max_per_day=%d",
		browserOpenDelay, maxBrowserOpensMinute, maxBrowserOpensDay)

	ctx := context.Background()

	cacheDir, err := os.UserCacheDir()
	if err != nil {
		log.Fatalf("Failed to get cache directory: %v", err)
	}
	cacheDir = filepath.Join(cacheDir, "review-goose")
	const dirPerm = 0o700 // Only owner can access cache directory
	if err := os.MkdirAll(cacheDir, dirPerm); err != nil {
		log.Fatalf("Failed to create cache directory: %v", err)
	}

	app := &App{
		cacheDir:           cacheDir,
		hideStaleIncoming:  true,
		previousBlockedPRs: make(map[string]bool),
		blockedPRTimes:     make(map[string]time.Time),
		targetUser:         targetUser,
		noCache:            noCache,
		updateInterval:     updateInterval,
		pendingTurnResults: make([]TurnResult, 0),
		enableAudioCues:    true,
		enableAutoBrowser:  false, // Default to false for safety
		browserRateLimiter: NewBrowserRateLimiter(browserOpenDelay, maxBrowserOpensMinute, maxBrowserOpensDay),
		startTime:          time.Now(),
		seenOrgs:           make(map[string]bool),
		hiddenOrgs:         make(map[string]bool),
	}

	// Load saved settings
	app.loadSettings()

	log.Println("Initializing GitHub clients...")
	err = app.initClients(ctx)
	if err != nil {
		log.Printf("Warning: Failed to initialize clients: %v", err)
		app.authError = err.Error()
		// Continue running with auth error - will show error in UI
	}

	// Load current user if we have a client
	loadCurrentUser(ctx, app)

	log.Println("Starting systray...")
	// Create a cancellable context for the application
	appCtx, cancel := context.WithCancel(ctx)
	defer cancel()

	systray.Run(func() { app.onReady(appCtx) }, func() {
		log.Println("Shutting down application")
		cancel() // Cancel the context to stop goroutines
		app.cleanupOldCache()
	})
}

func (app *App) onReady(ctx context.Context) {
	log.Println("System tray ready")

	// Set up click handlers first (needed for both success and error states)
	systray.SetOnClick(func(menu systray.IMenu) {
		log.Println("Icon clicked")
		if menu != nil {
			if err := menu.ShowMenu(); err != nil {
				log.Printf("Failed to show menu: %v", err)
			}
		}
	})

	systray.SetOnRClick(func(menu systray.IMenu) {
		log.Println("Right click detected")
		if menu != nil {
			if err := menu.ShowMenu(); err != nil {
				log.Printf("Failed to show menu: %v", err)
			}
		}
	})

	// Check if we have an auth error
	if app.authError != "" {
		systray.SetTitle("⚠️")
		systray.SetTooltip("GitHub PR Monitor - Authentication Error")
		// Create initial error menu
		app.rebuildMenu(ctx)
		// Clean old cache on startup
		app.cleanupOldCache()
		return
	}

	systray.SetTitle("Loading PRs...")

	// Set tooltip based on whether we're using a custom user
	tooltip := "GitHub PR Monitor"
	if app.targetUser != "" {
		tooltip = fmt.Sprintf("GitHub PR Monitor - @%s", app.targetUser)
	}
	systray.SetTooltip(tooltip)

	// Clean old cache on startup
	app.cleanupOldCache()

	// Start update loop - it will create the initial menu after loading data
	go app.updateLoop(ctx)
}

func (app *App) updateLoop(ctx context.Context) {
	// Recover from panics to keep the update loop running
	defer func() {
		if r := recover(); r != nil {
			log.Printf("PANIC in update loop: %v", r)

			// Set error state in UI
			systray.SetTitle("💥")
			systray.SetTooltip("GitHub PR Monitor - Critical error")

			// Update failure count
			app.mu.Lock()
			app.consecutiveFailures += panicFailureIncrement // Treat panic as critical failure
			app.mu.Unlock()

			// Signal app to quit after panic
			log.Println("Update loop panic - signaling quit")
			systray.Quit()
		}
	}()

	ticker := time.NewTicker(app.updateInterval)
	defer ticker.Stop()
	log.Printf("[UPDATE] Update loop started with interval: %v", app.updateInterval)

	// Initial update with wait for Turn data
	app.updatePRsWithWait(ctx)

	for {
		select {
		case <-ticker.C:
			log.Println("Running scheduled PR update")
			app.updatePRs(ctx)
		case <-ctx.Done():
			log.Println("Update loop stopping due to context cancellation")
			return
		}
	}
}

func (app *App) updatePRs(ctx context.Context) {
	incoming, outgoing, err := app.fetchPRsInternal(ctx, false)
	if err != nil {
		log.Printf("Error fetching PRs: %v", err)
		app.mu.Lock()
		app.consecutiveFailures++
		failureCount := app.consecutiveFailures
		app.mu.Unlock()

		// Progressive degradation based on failure count
		var title, tooltip string
		switch {
		case failureCount == 1:
			title = "⚠️"
			tooltip = "GitHub PR Monitor - Temporary error, retrying..."
		case failureCount <= minorFailureThreshold:
			title = "⚠️"
			tooltip = fmt.Sprintf("GitHub PR Monitor - %d consecutive failures", failureCount)
		case failureCount <= majorFailureThreshold:
			title = "❌"
			tooltip = "GitHub PR Monitor - Multiple failures, check connection"
		default:
			title = "💀"
			tooltip = "GitHub PR Monitor - Service degraded, check authentication"
		}

		systray.SetTitle(title)

		// Include time since last success and user info
		timeSinceSuccess := "never"
		if !app.lastSuccessfulFetch.IsZero() {
			timeSinceSuccess = time.Since(app.lastSuccessfulFetch).Round(time.Minute).String()
		}

		userInfo := ""
		if app.targetUser != "" {
			userInfo = fmt.Sprintf(" - @%s", app.targetUser)
		}

		// Provide actionable error message based on error type
		var errorHint string
		errMsg := err.Error()
		switch {
		case strings.Contains(errMsg, "rate limited"):
			errorHint = "\nRate limited - wait before retrying"
		case strings.Contains(errMsg, "authentication"):
			errorHint = "\nCheck GitHub token with 'gh auth status'"
		case strings.Contains(errMsg, "network"):
			errorHint = "\nCheck internet connection"
		default:
			// No specific hint for this error type
		}

		fullTooltip := fmt.Sprintf("%s%s\nLast success: %s ago%s", tooltip, userInfo, timeSinceSuccess, errorHint)
		systray.SetTooltip(fullTooltip)
		return
	}

	// Update health status on success
	app.mu.Lock()
	app.lastSuccessfulFetch = time.Now()
	app.consecutiveFailures = 0
	app.mu.Unlock()

	// Update state atomically
	app.mu.Lock()
	// Log PRs that were removed (likely merged/closed)
	for i := range app.incoming {
		found := false
		for j := range incoming {
			if app.incoming[i].URL == incoming[j].URL {
				found = true
				break
			}
		}
		if !found {
			log.Printf("[UPDATE] Incoming PR removed (likely merged/closed): %s #%d - %s",
				app.incoming[i].Repository, app.incoming[i].Number, app.incoming[i].URL)
		}
	}
	for i := range app.outgoing {
		found := false
		for j := range outgoing {
			if app.outgoing[i].URL == outgoing[j].URL {
				found = true
				break
			}
		}
		if !found {
			log.Printf("[UPDATE] Outgoing PR removed (likely merged/closed): %s #%d - %s",
				app.outgoing[i].Repository, app.outgoing[i].Number, app.outgoing[i].URL)
		}
	}

	app.incoming = incoming
	app.outgoing = outgoing
	// Mark initial load as complete after first successful update
	if !app.initialLoadComplete {
		app.initialLoadComplete = true
	}
	app.mu.Unlock()

	// Don't check for newly blocked PRs here - wait for Turn data
	// Turn data will be applied asynchronously and will trigger the check

	app.updateMenu(ctx)
}

// updateMenu rebuilds the menu only when content actually changes.
func (app *App) updateMenu(ctx context.Context) {
	app.mu.RLock()
	// Skip menu updates while Turn data is still loading
	if app.loadingTurnData {
		app.mu.RUnlock()
		return
	}

	// Build current menu titles for comparison
	var currentTitles []string
	for i := range app.incoming {
		currentTitles = append(currentTitles, fmt.Sprintf("IN:%s #%d", app.incoming[i].Repository, app.incoming[i].Number))
	}
	for i := range app.outgoing {
		currentTitles = append(currentTitles, fmt.Sprintf("OUT:%s #%d", app.outgoing[i].Repository, app.outgoing[i].Number))
	}

	lastTitles := app.lastMenuTitles
	app.mu.RUnlock()

	// Only rebuild if titles changed
	if reflect.DeepEqual(lastTitles, currentTitles) {
		return
	}

	app.mu.Lock()
	app.lastMenuTitles = currentTitles
	app.mu.Unlock()

	app.rebuildMenu(ctx)
}

// updatePRsWithWait fetches PRs and waits for Turn data before building initial menu.
func (app *App) updatePRsWithWait(ctx context.Context) {
	incoming, outgoing, err := app.fetchPRsInternal(ctx, true)
	if err != nil {
		log.Printf("Error fetching PRs: %v", err)
		app.mu.Lock()
		app.consecutiveFailures++
		failureCount := app.consecutiveFailures
		app.mu.Unlock()

		// Progressive degradation based on failure count
		var title, tooltip string
		switch {
		case failureCount == 1:
			title = "⚠️"
			tooltip = "GitHub PR Monitor - Temporary error, retrying..."
		case failureCount <= minorFailureThreshold:
			title = "⚠️"
			tooltip = fmt.Sprintf("GitHub PR Monitor - %d consecutive failures", failureCount)
		case failureCount <= majorFailureThreshold:
			title = "❌"
			tooltip = "GitHub PR Monitor - Multiple failures, check connection"
		default:
			title = "💀"
			tooltip = "GitHub PR Monitor - Service degraded, check authentication"
		}

		systray.SetTitle(title)
		systray.SetTooltip(tooltip)

		// Still create initial menu even on error
		if !app.menuInitialized {
			// Create initial menu despite error
			app.rebuildMenu(ctx)
			app.menuInitialized = true
			// Menu initialization complete
		}
		return
	}

	// Update health status on success
	app.mu.Lock()
	app.lastSuccessfulFetch = time.Now()
	app.consecutiveFailures = 0
	app.mu.Unlock()

	// Update state
	app.mu.Lock()
	app.incoming = incoming
	app.outgoing = outgoing
	app.mu.Unlock()

	// Create initial menu after first successful data load
	if !app.menuInitialized {
		// Create initial menu with Turn data
		// Initialize menu structure
		app.rebuildMenu(ctx)
		app.menuInitialized = true
		// Menu initialization complete
	} else {
		app.updateMenu(ctx)
	}

	// Mark initial load as complete after first successful update
	if !app.initialLoadComplete {
		app.mu.Lock()
		app.initialLoadComplete = true
		app.mu.Unlock()
	}
	// Check for newly blocked PRs
	app.checkForNewlyBlockedPRs(ctx)
}

// tryAutoOpenPR attempts to open a PR in the browser if enabled and rate limits allow.
func (app *App) tryAutoOpenPR(ctx context.Context, pr PR, autoBrowserEnabled bool, startTime time.Time) {
	if !autoBrowserEnabled {
		return
	}

	if app.browserRateLimiter.CanOpen(startTime, pr.URL) {
		log.Printf("[BROWSER] Auto-opening newly blocked PR: %s #%d - %s",
			pr.Repository, pr.Number, pr.URL)
		// Use strict validation for auto-opened URLs
		if err := openURLAutoStrict(ctx, pr.URL); err != nil {
			log.Printf("[BROWSER] Failed to auto-open PR %s: %v", pr.URL, err)
		} else {
			app.browserRateLimiter.RecordOpen(pr.URL)
			log.Printf("[BROWSER] Successfully opened PR %s #%d in browser",
				pr.Repository, pr.Number)
		}
	}
}

// notifyWithSound sends a notification and plays sound only once per cycle.
func (app *App) notifyWithSound(ctx context.Context, pr PR, isIncoming bool, playedSound *bool) {
	var title, soundType string
	if isIncoming {
		title = "PR Blocked on You 🪿"
		soundType = "honk"
	} else {
		title = "Your PR is Blocked 🚀"
		soundType = "rocket"
	}

	message := fmt.Sprintf("%s #%d: %s", pr.Repository, pr.Number, pr.Title)
	if err := beeep.Notify(title, message, ""); err != nil {
		log.Printf("Failed to send notification for %s: %v", pr.URL, err)
	}

	// Play sound only once per refresh cycle
	if !*playedSound {
		log.Printf("[SOUND] Playing %s sound for PR: %s #%d - %s", soundType, pr.Repository, pr.Number, pr.Title)
		app.playSound(ctx, soundType)
		*playedSound = true
	}
}

// checkForNewlyBlockedPRs sends notifications for blocked PRs.
func (app *App) checkForNewlyBlockedPRs(ctx context.Context) {
	// Check for context cancellation early
	select {
	case <-ctx.Done():
		log.Print("[BLOCKED] Context cancelled, skipping newly blocked PR check")
		return
	default:
	}

	app.mu.Lock()
	// Make deep copies to work with while holding the lock
	incoming := make([]PR, len(app.incoming))
	copy(incoming, app.incoming)
	outgoing := make([]PR, len(app.outgoing))
	copy(outgoing, app.outgoing)
	previousBlocked := app.previousBlockedPRs

	// Clean up blockedPRTimes first to remove stale entries
	// Only keep blocked times for PRs that are actually in the current lists
	cleanedBlockedTimes := make(map[string]time.Time)
	for i := range app.incoming {
		if blockTime, exists := app.blockedPRTimes[app.incoming[i].URL]; exists {
			cleanedBlockedTimes[app.incoming[i].URL] = blockTime
		}
	}
	for i := range app.outgoing {
		if blockTime, exists := app.blockedPRTimes[app.outgoing[i].URL]; exists {
			cleanedBlockedTimes[app.outgoing[i].URL] = blockTime
		}
	}

	// Get hidden orgs for filtering
	hiddenOrgs := make(map[string]bool)
	for org, hidden := range app.hiddenOrgs {
		hiddenOrgs[org] = hidden
	}

	// Log any removed entries
	removedCount := 0
	for url := range app.blockedPRTimes {
		if _, exists := cleanedBlockedTimes[url]; !exists {
			log.Printf("[BLOCKED] Removing stale blocked time for PR no longer in list: %s", url)
			removedCount++
		}
	}
	if removedCount > 0 {
		log.Printf("[BLOCKED] Cleaned up %d stale blocked PR times", removedCount)
	}

	// Update the app's blockedPRTimes to the cleaned version to prevent memory growth
	app.blockedPRTimes = cleanedBlockedTimes
	blockedTimes := cleanedBlockedTimes
	autoBrowserEnabled := app.enableAutoBrowser
	startTime := app.startTime
	hideStaleIncoming := app.hideStaleIncoming
	app.mu.Unlock()

	currentBlocked := make(map[string]bool)
	newBlockedTimes := make(map[string]time.Time)
	playedHonk := false
	playedJet := false
	now := time.Now()
	staleThreshold := now.Add(-stalePRThreshold)

	// Check incoming PRs
	for i := range incoming {
<<<<<<< HEAD
		if !incoming[i].NeedsReview {
			continue
		}

		pr := &incoming[i]
		currentBlocked[pr.URL] = true

		if previousBlocked[pr.URL] {
			// PR was blocked before and is still blocked - preserve timestamp
			if blockedTime, exists := blockedTimes[pr.URL]; exists {
				newBlockedTimes[pr.URL] = blockedTime
				pr.FirstBlockedAt = blockedTime
				log.Printf("[BLOCKED] Preserving FirstBlockedAt for still-blocked incoming PR: %s #%d (blocked since %v, %v ago)",
					pr.Repository, pr.Number, blockedTime, time.Since(blockedTime))
			} else {
				// Edge case: PR was marked as blocked but timestamp is missing
				log.Printf("[BLOCKED] WARNING: Missing timestamp for previously blocked incoming PR: %s #%d - setting new timestamp",
					pr.Repository, pr.Number)
				newBlockedTimes[pr.URL] = now
				pr.FirstBlockedAt = now
			}
		} else {
			// PR is newly blocked (wasn't blocked in previous check)
			newBlockedTimes[pr.URL] = now
			pr.FirstBlockedAt = now
			log.Printf("[BLOCKED] Setting FirstBlockedAt for incoming PR: %s #%d at %v",
				pr.Repository, pr.Number, now)

			// Skip sound and auto-open for stale PRs when hideStaleIncoming is enabled
			isStale := pr.UpdatedAt.Before(staleThreshold)
			if hideStaleIncoming && isStale {
				log.Printf("[BLOCKED] New incoming PR blocked (stale, skipping): %s #%d - %s",
					pr.Repository, pr.Number, pr.Title)
			} else {
				log.Printf("[BLOCKED] New incoming PR blocked: %s #%d - %s",
					pr.Repository, pr.Number, pr.Title)
				app.notifyWithSound(ctx, *pr, true, &playedHonk)
				app.tryAutoOpenPR(ctx, *pr, autoBrowserEnabled, startTime)
=======
		// Skip PRs from hidden orgs for notifications
		org := extractOrgFromRepo(incoming[i].Repository)
		if org != "" && hiddenOrgs[org] {
			continue
		}

		if incoming[i].NeedsReview {
			currentBlocked[incoming[i].URL] = true
			// Track when first blocked
			if blockedTime, exists := blockedTimes[incoming[i].URL]; exists {
				newBlockedTimes[incoming[i].URL] = blockedTime
				incoming[i].FirstBlockedAt = blockedTime
			} else if !previousBlocked[incoming[i].URL] {
				// Newly blocked PR
				newBlockedTimes[incoming[i].URL] = now
				incoming[i].FirstBlockedAt = now
				log.Printf("[BLOCKED] Setting FirstBlockedAt for incoming PR: %s #%d at %v",
					incoming[i].Repository, incoming[i].Number, now)

				// Skip sound and auto-open for stale PRs when hideStaleIncoming is enabled
				isStale := incoming[i].UpdatedAt.Before(staleThreshold)
				if hideStaleIncoming && isStale {
					log.Printf("[BLOCKED] New incoming PR blocked (stale, skipping): %s #%d - %s",
						incoming[i].Repository, incoming[i].Number, incoming[i].Title)
				} else {
					log.Printf("[BLOCKED] New incoming PR blocked: %s #%d - %s",
						incoming[i].Repository, incoming[i].Number, incoming[i].Title)
					app.notifyWithSound(ctx, incoming[i], true, &playedHonk)
					app.tryAutoOpenPR(ctx, incoming[i], autoBrowserEnabled, startTime)
				}
>>>>>>> 88078055
			}
		}
	}

	// Check outgoing PRs
	for i := range outgoing {
<<<<<<< HEAD
		if !outgoing[i].IsBlocked {
			continue
		}

		pr := &outgoing[i]
		currentBlocked[pr.URL] = true

		if previousBlocked[pr.URL] {
			// PR was blocked before and is still blocked - preserve timestamp
			if blockedTime, exists := blockedTimes[pr.URL]; exists {
				newBlockedTimes[pr.URL] = blockedTime
				pr.FirstBlockedAt = blockedTime
				log.Printf("[BLOCKED] Preserving FirstBlockedAt for still-blocked outgoing PR: %s #%d (blocked since %v, %v ago)",
					pr.Repository, pr.Number, blockedTime, time.Since(blockedTime))
			} else {
				// Edge case: PR was marked as blocked but timestamp is missing
				log.Printf("[BLOCKED] WARNING: Missing timestamp for previously blocked outgoing PR: %s #%d - setting new timestamp",
					pr.Repository, pr.Number)
				newBlockedTimes[pr.URL] = now
				pr.FirstBlockedAt = now
			}
		} else {
			// PR is newly blocked (wasn't blocked in previous check)
			newBlockedTimes[pr.URL] = now
			pr.FirstBlockedAt = now
			log.Printf("[BLOCKED] Setting FirstBlockedAt for outgoing PR: %s #%d at %v",
				pr.Repository, pr.Number, now)

			// Skip sound and auto-open for stale PRs when hideStaleIncoming is enabled
			isStale := pr.UpdatedAt.Before(staleThreshold)
			if hideStaleIncoming && isStale {
				log.Printf("[BLOCKED] New outgoing PR blocked (stale, skipping): %s #%d - %s",
					pr.Repository, pr.Number, pr.Title)
			} else {
				// Add delay if we already played honk sound
				if playedHonk && !playedJet {
					time.Sleep(2 * time.Second)
=======
		// Skip PRs from hidden orgs for notifications
		org := extractOrgFromRepo(outgoing[i].Repository)
		if org != "" && hiddenOrgs[org] {
			continue
		}

		if outgoing[i].IsBlocked {
			currentBlocked[outgoing[i].URL] = true
			// Track when first blocked
			if blockedTime, exists := blockedTimes[outgoing[i].URL]; exists {
				newBlockedTimes[outgoing[i].URL] = blockedTime
				outgoing[i].FirstBlockedAt = blockedTime
			} else if !previousBlocked[outgoing[i].URL] {
				// Newly blocked PR
				newBlockedTimes[outgoing[i].URL] = now
				outgoing[i].FirstBlockedAt = now
				log.Printf("[BLOCKED] Setting FirstBlockedAt for outgoing PR: %s #%d at %v",
					outgoing[i].Repository, outgoing[i].Number, now)

				// Skip sound and auto-open for stale PRs when hideStaleIncoming is enabled
				isStale := outgoing[i].UpdatedAt.Before(staleThreshold)
				if hideStaleIncoming && isStale {
					log.Printf("[BLOCKED] New outgoing PR blocked (stale, skipping): %s #%d - %s",
						outgoing[i].Repository, outgoing[i].Number, outgoing[i].Title)
				} else {
					// Add delay if we already played honk sound
					if playedHonk && !playedJet {
						time.Sleep(2 * time.Second)
					}
					log.Printf("[BLOCKED] New outgoing PR blocked: %s #%d - %s",
						outgoing[i].Repository, outgoing[i].Number, outgoing[i].Title)
					app.notifyWithSound(ctx, outgoing[i], false, &playedJet)
					app.tryAutoOpenPR(ctx, outgoing[i], autoBrowserEnabled, startTime)
>>>>>>> 88078055
				}
				log.Printf("[BLOCKED] New outgoing PR blocked: %s #%d - %s",
					pr.Repository, pr.Number, pr.Title)
				app.notifyWithSound(ctx, *pr, false, &playedJet)
				app.tryAutoOpenPR(ctx, *pr, autoBrowserEnabled, startTime)
			}
		}
	}

	// Update state with a lock
	app.mu.Lock()
	app.previousBlockedPRs = currentBlocked
	app.blockedPRTimes = newBlockedTimes
	// Update the PR lists with FirstBlockedAt times
	app.incoming = incoming
	app.outgoing = outgoing
	menuInitialized := app.menuInitialized
	app.mu.Unlock()

	// Update UI after releasing the lock
	// Check if the set of blocked PRs has changed
	blockedPRsChanged := !reflect.DeepEqual(currentBlocked, previousBlocked)

	// Update UI if blocked PRs changed or if we cleaned up stale entries
	if menuInitialized && (blockedPRsChanged || removedCount > 0) {
		switch {
		case len(currentBlocked) > len(previousBlocked):
			log.Print("[BLOCKED] Updating UI for newly blocked PRs")
		case len(currentBlocked) < len(previousBlocked):
			log.Print("[BLOCKED] Updating UI - blocked PRs were removed")
		case blockedPRsChanged:
			log.Print("[BLOCKED] Updating UI - blocked PRs changed (same count)")
		default:
			log.Printf("[BLOCKED] Updating UI after cleaning up %d stale entries", removedCount)
		}
		// updateMenu will call setTrayTitle via rebuildMenu
		app.updateMenu(ctx)
	}
}<|MERGE_RESOLUTION|>--- conflicted
+++ resolved
@@ -666,7 +666,12 @@
 
 	// Check incoming PRs
 	for i := range incoming {
-<<<<<<< HEAD
+		// Skip PRs from hidden orgs for notifications
+		org := extractOrgFromRepo(incoming[i].Repository)
+		if org != "" && hiddenOrgs[org] {
+			continue
+		}
+
 		if !incoming[i].NeedsReview {
 			continue
 		}
@@ -705,45 +710,18 @@
 					pr.Repository, pr.Number, pr.Title)
 				app.notifyWithSound(ctx, *pr, true, &playedHonk)
 				app.tryAutoOpenPR(ctx, *pr, autoBrowserEnabled, startTime)
-=======
+			}
+		}
+	}
+
+	// Check outgoing PRs
+	for i := range outgoing {
 		// Skip PRs from hidden orgs for notifications
-		org := extractOrgFromRepo(incoming[i].Repository)
+		org := extractOrgFromRepo(outgoing[i].Repository)
 		if org != "" && hiddenOrgs[org] {
 			continue
 		}
 
-		if incoming[i].NeedsReview {
-			currentBlocked[incoming[i].URL] = true
-			// Track when first blocked
-			if blockedTime, exists := blockedTimes[incoming[i].URL]; exists {
-				newBlockedTimes[incoming[i].URL] = blockedTime
-				incoming[i].FirstBlockedAt = blockedTime
-			} else if !previousBlocked[incoming[i].URL] {
-				// Newly blocked PR
-				newBlockedTimes[incoming[i].URL] = now
-				incoming[i].FirstBlockedAt = now
-				log.Printf("[BLOCKED] Setting FirstBlockedAt for incoming PR: %s #%d at %v",
-					incoming[i].Repository, incoming[i].Number, now)
-
-				// Skip sound and auto-open for stale PRs when hideStaleIncoming is enabled
-				isStale := incoming[i].UpdatedAt.Before(staleThreshold)
-				if hideStaleIncoming && isStale {
-					log.Printf("[BLOCKED] New incoming PR blocked (stale, skipping): %s #%d - %s",
-						incoming[i].Repository, incoming[i].Number, incoming[i].Title)
-				} else {
-					log.Printf("[BLOCKED] New incoming PR blocked: %s #%d - %s",
-						incoming[i].Repository, incoming[i].Number, incoming[i].Title)
-					app.notifyWithSound(ctx, incoming[i], true, &playedHonk)
-					app.tryAutoOpenPR(ctx, incoming[i], autoBrowserEnabled, startTime)
-				}
->>>>>>> 88078055
-			}
-		}
-	}
-
-	// Check outgoing PRs
-	for i := range outgoing {
-<<<<<<< HEAD
 		if !outgoing[i].IsBlocked {
 			continue
 		}
@@ -781,41 +759,6 @@
 				// Add delay if we already played honk sound
 				if playedHonk && !playedJet {
 					time.Sleep(2 * time.Second)
-=======
-		// Skip PRs from hidden orgs for notifications
-		org := extractOrgFromRepo(outgoing[i].Repository)
-		if org != "" && hiddenOrgs[org] {
-			continue
-		}
-
-		if outgoing[i].IsBlocked {
-			currentBlocked[outgoing[i].URL] = true
-			// Track when first blocked
-			if blockedTime, exists := blockedTimes[outgoing[i].URL]; exists {
-				newBlockedTimes[outgoing[i].URL] = blockedTime
-				outgoing[i].FirstBlockedAt = blockedTime
-			} else if !previousBlocked[outgoing[i].URL] {
-				// Newly blocked PR
-				newBlockedTimes[outgoing[i].URL] = now
-				outgoing[i].FirstBlockedAt = now
-				log.Printf("[BLOCKED] Setting FirstBlockedAt for outgoing PR: %s #%d at %v",
-					outgoing[i].Repository, outgoing[i].Number, now)
-
-				// Skip sound and auto-open for stale PRs when hideStaleIncoming is enabled
-				isStale := outgoing[i].UpdatedAt.Before(staleThreshold)
-				if hideStaleIncoming && isStale {
-					log.Printf("[BLOCKED] New outgoing PR blocked (stale, skipping): %s #%d - %s",
-						outgoing[i].Repository, outgoing[i].Number, outgoing[i].Title)
-				} else {
-					// Add delay if we already played honk sound
-					if playedHonk && !playedJet {
-						time.Sleep(2 * time.Second)
-					}
-					log.Printf("[BLOCKED] New outgoing PR blocked: %s #%d - %s",
-						outgoing[i].Repository, outgoing[i].Number, outgoing[i].Title)
-					app.notifyWithSound(ctx, outgoing[i], false, &playedJet)
-					app.tryAutoOpenPR(ctx, outgoing[i], autoBrowserEnabled, startTime)
->>>>>>> 88078055
 				}
 				log.Printf("[BLOCKED] New outgoing PR blocked: %s #%d - %s",
 					pr.Repository, pr.Number, pr.Title)
