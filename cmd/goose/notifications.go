--- conflicted
+++ resolved
@@ -90,21 +90,24 @@
 			}
 		}
 
-<<<<<<< HEAD
 		// Update menu if we sent notifications
 		if len(toNotify) > 0 {
 			slog.Debug("[NOTIFY] Updating menu after notifications")
 			app.updateMenu(ctx)
 		}
-	}()
-=======
+
+		// Auto-open if enabled
+		if app.enableAutoBrowser && time.Since(app.startTime) > startupGracePeriod {
+			app.tryAutoOpenPR(ctx, pr, app.enableAutoBrowser, app.startTime)
+		}
+	}
+
 	// Update menu if we sent notifications
 	if len(toNotify) > 0 {
 		slog.Info("[FLOW] Updating menu after sending notifications", "notified_count", len(toNotify))
 		app.updateMenu(ctx)
 		slog.Info("[FLOW] Menu update after notifications completed")
 	}
->>>>>>> 5bad27fa
 }
 
 // sendPRNotification sends a notification for a single PR.
